{
  "name": "postgrestools-vscode",
  "publisher": "Supabase",
  "description": "Postgres Language Server right in your IDE.",
<<<<<<< HEAD
  "version": "0.0.0",
=======
  "version": "1.0.0",
>>>>>>> 7edcb2a5
  "repository": {
    "type": "git",
    "url": "https://github.com/supabase-community/pglt-vscode"
  },
  "engines": {
    "vscode": "^1.97.0"
  },
  "icon": "icon.png",
  "categories": [
    "Language Packs",
    "Linters",
    "Formatters"
  ],
  "keywords": [
    "postgrestools",
    "lsp",
    "postgres",
    "supabase"
  ],
  "main": "./out/index.js",
  "activationEvents": [
    "onStartupFinished"
  ],
  "contributes": {
    "commands": [
      {
        "title": "PostgresTools: Start",
        "command": "postgrestools.start"
      },
      {
        "title": "PostgresTools: Stop",
        "command": "postgrestools.stop"
      },
      {
        "title": "PostgresTools: Restart",
        "command": "postgrestools.restart"
      },
      {
        "title": "PostgresTools: Download CLI",
        "command": "postgrestools.download"
      },
      {
        "title": "PostgresTools: Hard Reset (Delete All Temp & Global Binaries)",
        "command": "postgrestools.reset"
      },
      {
        "title": "PostgresTools: Get Current Version",
        "command": "postgrestools.currentVersion"
      }
    ],
    "configuration": {
      "title": "PostgresTools",
      "properties": {
        "postgrestools.enabled": {
          "type": "boolean",
          "description": "Whether to enable the PostgresTools extension.",
          "default": true,
          "scope": "resource"
        },
        "postgrestools.allowDownloadPrereleases": {
          "type": "boolean",
          "description": "Allows selecting prereleases when downloading the binary via this extension",
          "default": false,
          "scope": "resource"
        },
        "postgrestools.configFile": {
          "type": "string",
          "description": "Path to the `postgrestools.jsonc` file. You don't need to set this if the file is on root level of your project.",
          "scope": "resource"
        },
        "postgrestools.bin": {
          "oneOf": [
            {
              "type": "string",
              "description": "Path to the PostgresTools Language Server binary",
              "examples": [
                "/path/to/postgrestools",
                "./path/to/postgrestools"
              ]
            },
            {
              "type": "object",
              "description": "Platform-specific paths to the PostgresTools Language Server binary",
              "examples": [
                {
                  "linux-x64": "/path/to/postgrestools",
                  "darwin-arm64": "./path/to/postgrestools",
                  "win32-x64": "/path/to/postgrestools.exe"
                }
              ]
            }
          ],
          "scope": "resource"
        }
      }
    }
  },
  "scripts": {
    "vscode:prepublish": "npm run compile",
    "compile": "tsc -p ./",
    "watch": "tsc -watch -p ./",
    "pretest": "npm run compile && npm run lint",
    "lint": "eslint src",
    "publish": "vsce package && vsce publish",
    "release-pr": "source .env && release-please release-pr --repo-url https://github.com/supabase-community/pglt-vscode --token $GITHUB_TOKEN"
  },
  "devDependencies": {
    "@types/node": "20.17.23",
    "@types/vscode": "^1.97.0",
    "@typescript-eslint/eslint-plugin": "^8.22.0",
    "@typescript-eslint/parser": "^8.22.0",
    "@vscode/vsce": "3.3.0",
    "eslint": "^9.19.0",
    "release-please": "17.0.0",
    "typescript": "^5.7.3"
  },
  "dependencies": {
    "vscode-languageclient": "9.0.1",
    "vscode-uri": "3.1.0"
  }
}<|MERGE_RESOLUTION|>--- conflicted
+++ resolved
@@ -2,11 +2,7 @@
   "name": "postgrestools-vscode",
   "publisher": "Supabase",
   "description": "Postgres Language Server right in your IDE.",
-<<<<<<< HEAD
-  "version": "0.0.0",
-=======
   "version": "1.0.0",
->>>>>>> 7edcb2a5
   "repository": {
     "type": "git",
     "url": "https://github.com/supabase-community/pglt-vscode"
